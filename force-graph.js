--- conflicted
+++ resolved
@@ -1,12 +1,8 @@
 (function() {
 
-<<<<<<< HEAD
 let params = new URLSearchParams(location.search.slice(1));
 
-var	contributor_force_graph_svg = d3.select("body")
-=======
 var	force_graph_svg = d3.select("body")
->>>>>>> 2bb14104
 	.append("svg")
 		.attr("width", width)
 		.attr("height", height)
@@ -15,16 +11,7 @@
 // http://this.page/?trim_below=3
 var trim_below = window.location.search.match(/trim_below=(\d+)/)[1]
 
-<<<<<<< HEAD
-//d3.json("contributorGraphData.json", function(error, graph) {
-//  if (error) throw error;
-//  drawForceGraph(contributor_force_graph_svg, graph)
-//})
 
-d3.json("graphData.json", function(error, graph) {
-  if (error) throw error;
-  drawForceGraph(repo_force_graph_svg, graph)
-=======
 d3.json("graphData.json", function(error, graph) {
   if (error) throw error;
   if (trim_below) {
@@ -38,7 +25,6 @@
     graph.links = truncated_links;
   }
   drawForceGraph(force_graph_svg, graph)
->>>>>>> 2bb14104
 })
 
 function drawForceGraph(svg, graph) {
